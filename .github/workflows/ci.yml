name: ci

on:
  push:
    branches: [ master ]
  pull_request:
    branches: [ master ]

jobs:
  build:
    runs-on: macos-latest

    steps:
    - name: Checkout
      uses: actions/checkout@v2
    - name: Build
      run: make build
      env:
        DEVELOPER_DIR: /Applications/Xcode_12.4.app/Contents/Developer
    - name: Run tests
      run: make test
      env:
<<<<<<< HEAD
        DEVELOPER_DIR: /Applications/Xcode_12.4.app/Contents/Developer
=======
        DEVELOPER_DIR: /Applications/Xcode_11.4.app/Contents/Developer
    - name: Install XcodeGen
      run: brew install xcodegen
      env:
        HOMEBREW_NO_AUTO_UPDATE: 1
>>>>>>> ba7ca38f
    - name: Check the example project
      run: make check_example
      env:
        DEVELOPER_DIR: /Applications/Xcode_12.4.app/Contents/Developer<|MERGE_RESOLUTION|>--- conflicted
+++ resolved
@@ -20,15 +20,11 @@
     - name: Run tests
       run: make test
       env:
-<<<<<<< HEAD
         DEVELOPER_DIR: /Applications/Xcode_12.4.app/Contents/Developer
-=======
-        DEVELOPER_DIR: /Applications/Xcode_11.4.app/Contents/Developer
     - name: Install XcodeGen
       run: brew install xcodegen
       env:
         HOMEBREW_NO_AUTO_UPDATE: 1
->>>>>>> ba7ca38f
     - name: Check the example project
       run: make check_example
       env:
